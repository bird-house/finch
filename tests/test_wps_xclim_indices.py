from owslib.wps import WPSExecution

import pytest
from pywps import Service
from pywps.tests import client_for, assert_response_success
<<<<<<< HEAD

from .common import get_output, CFG_FILE
from finch.processes import make_xclim_indicator_process
from xclim import temperature
=======
>>>>>>> 937ea48a
import xarray as xr
from pywps import get_ElementMakerForVersion

import finch
from finch.processes import XclimIndicatorProcess
from .common import CFG_FILE

VERSION = "1.0.0"

WPS, OWS = get_ElementMakerForVersion(VERSION)


<<<<<<< HEAD
def test_wps_xclim_indices(tas_data_set):
    client = client_for(Service(processes=[make_xclim_indicator_process(temperature.tg_mean)], cfgfiles=CFG_FILE))
=======
def _wps_input_file(identifier, filename):
    return WPS.Input(
        OWS.Identifier(identifier),
        WPS.Reference(
            WPS.Body("request body"),
            {"{http://www.w3.org/1999/xlink}href": "file://" + filename},
            method="POST",
        ),
    )
>>>>>>> 937ea48a


def _wps_literal_input(identifier, value):
    return WPS.Input(OWS.Identifier(identifier), WPS.Data(WPS.LiteralData(value)))


@pytest.fixture(scope="module")
def client():
    return client_for(Service(processes=finch.processes.processes, cfgfiles=CFG_FILE))

<<<<<<< HEAD
def test_wps_xclim_heat_wave_frequency(tasmin_data_set, tasmax_data_set):
    process = make_xclim_indicator_process(temperature.heat_wave_frequency)
    client = client_for(Service(processes=[process], cfgfiles=CFG_FILE))
=======
>>>>>>> 937ea48a

def _execute_process(client, identifier, inputs) -> xr.Dataset:
    """Execute a process using the test client, and return the 'output_netcdf' output as an xarray.Dataset"""
    request_doc = WPS.Execute(
        OWS.Identifier(identifier), WPS.DataInputs(*inputs), version="1.0.0"
    )
    response = client.post_xml(doc=request_doc)
    assert_response_success(response)

    execution = WPSExecution()
    execution.parseResponse(response.xml)

    ds = _get_output_dataset(execution)

    return ds


def _get_output_dataset(execution):
    ds = None
    for output in execution.processOutputs:
        if output.identifier == "output_netcdf":
            path = output.reference.replace("file://", "")
            ds = xr.open_dataset(path)
    return ds


def _get_output_standard_name(process_identifier):
    for p in finch.processes.processes:
        if p.identifier == process_identifier:
            return p.xci.standard_name


def test_tg_mean(client, tas_dataset):
    identifier = "tg_mean"
    inputs = [_wps_input_file("tas", tas_dataset)]
    ds = _execute_process(client, identifier, inputs)

    assert ds.tg_mean.standard_name == _get_output_standard_name(identifier)


def test_heat_wave_frequency(client, tasmin_dataset, tasmax_dataset):
    identifier = "heat_wave_frequency"
    inputs = [
        _wps_input_file("tasmax", tasmax_dataset),
        _wps_input_file("tasmin", tasmin_dataset),
    ]
    ds = _execute_process(client, identifier, inputs)

    assert ds.heat_wave_frequency.standard_name == _get_output_standard_name(identifier)


def test_heat_wave_index(client, tasmax_dataset):
    identifier = "hwi_{thresh}"
    inputs = [
        _wps_input_file("tasmax", tasmax_dataset),
        _wps_literal_input("thresh", "30"),
    ]
    ds = _execute_process(client, identifier, inputs)

    assert ds.hwi_30.standard_name == _get_output_standard_name(identifier)<|MERGE_RESOLUTION|>--- conflicted
+++ resolved
@@ -3,29 +3,20 @@
 import pytest
 from pywps import Service
 from pywps.tests import client_for, assert_response_success
-<<<<<<< HEAD
-
-from .common import get_output, CFG_FILE
-from finch.processes import make_xclim_indicator_process
 from xclim import temperature
-=======
->>>>>>> 937ea48a
 import xarray as xr
 from pywps import get_ElementMakerForVersion
 
 import finch
-from finch.processes import XclimIndicatorProcess
-from .common import CFG_FILE
+from .common import get_output, CFG_FILE
+from finch.processes import make_xclim_indicator_process
+
 
 VERSION = "1.0.0"
 
 WPS, OWS = get_ElementMakerForVersion(VERSION)
 
 
-<<<<<<< HEAD
-def test_wps_xclim_indices(tas_data_set):
-    client = client_for(Service(processes=[make_xclim_indicator_process(temperature.tg_mean)], cfgfiles=CFG_FILE))
-=======
 def _wps_input_file(identifier, filename):
     return WPS.Input(
         OWS.Identifier(identifier),
@@ -35,7 +26,6 @@
             method="POST",
         ),
     )
->>>>>>> 937ea48a
 
 
 def _wps_literal_input(identifier, value):
@@ -46,12 +36,6 @@
 def client():
     return client_for(Service(processes=finch.processes.processes, cfgfiles=CFG_FILE))
 
-<<<<<<< HEAD
-def test_wps_xclim_heat_wave_frequency(tasmin_data_set, tasmax_data_set):
-    process = make_xclim_indicator_process(temperature.heat_wave_frequency)
-    client = client_for(Service(processes=[process], cfgfiles=CFG_FILE))
-=======
->>>>>>> 937ea48a
 
 def _execute_process(client, identifier, inputs) -> xr.Dataset:
     """Execute a process using the test client, and return the 'output_netcdf' output as an xarray.Dataset"""
