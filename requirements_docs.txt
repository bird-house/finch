birdhouse-birdy>=0.8.1
ipython
matplotlib
nbsphinx
pillow>=10.0.1 # not directly required, pinned by Snyk to avoid a vulnerability
pywps>=4.5.1
sphinx>=4.0
sphinxcontrib-bibtex
unidecode
<<<<<<< HEAD
xclim==0.43
=======
xclim==0.43
pillow>=10.0.1 # not directly required, pinned by Snyk to avoid a vulnerability
setuptools>=65.5.1 # not directly required, pinned by Snyk to avoid a vulnerability
>>>>>>> edd5df91
<|MERGE_RESOLUTION|>--- conflicted
+++ resolved
@@ -4,13 +4,8 @@
 nbsphinx
 pillow>=10.0.1 # not directly required, pinned by Snyk to avoid a vulnerability
 pywps>=4.5.1
+setuptools>=65.5.1 # not directly required, pinned by Snyk to avoid a vulnerability
 sphinx>=4.0
 sphinxcontrib-bibtex
 unidecode
-<<<<<<< HEAD
-xclim==0.43
-=======
-xclim==0.43
-pillow>=10.0.1 # not directly required, pinned by Snyk to avoid a vulnerability
-setuptools>=65.5.1 # not directly required, pinned by Snyk to avoid a vulnerability
->>>>>>> edd5df91
+xclim==0.43