--- conflicted
+++ resolved
@@ -9,11 +9,5 @@
 sphinxcontrib-bibtex
 unidecode
 xclim==0.43
-<<<<<<< HEAD
 werkzeug>=3.0.1 # not directly required, pinned by Snyk to avoid a vulnerability
-=======
-pillow>=10.0.1 # not directly required, pinned by Snyk to avoid a vulnerability
-setuptools>=65.5.1 # not directly required, pinned by Snyk to avoid a vulnerability
-werkzeug>=3.0.1 # not directly required, pinned by Snyk to avoid a vulnerability
-tornado>=6.3.3 # not directly required, pinned by Snyk to avoid a vulnerability
->>>>>>> eb16ed84
+tornado>=6.3.3 # not directly required, pinned by Snyk to avoid a vulnerability