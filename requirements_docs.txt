--- conflicted
+++ resolved
@@ -5,10 +5,6 @@
 pywps>=4.5.1
 sphinx>=4.0
 sphinxcontrib-bibtex
+tornado>=6.3.3 # not directly required, pinned by Snyk to avoid a vulnerability
 unidecode
-<<<<<<< HEAD
-sphinxcontrib-bibtex
-tornado>=6.3.3 # not directly required, pinned by Snyk to avoid a vulnerability
-=======
-xclim==0.43
->>>>>>> df5bf3fb
+xclim==0.43