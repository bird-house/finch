--- conflicted
+++ resolved
@@ -8,11 +8,5 @@
 sphinx>=4.0
 sphinxcontrib-bibtex
 unidecode
-<<<<<<< HEAD
 xclim==0.43
-=======
-xclim==0.43
-pillow>=10.0.1 # not directly required, pinned by Snyk to avoid a vulnerability
-setuptools>=65.5.1 # not directly required, pinned by Snyk to avoid a vulnerability
-werkzeug>=3.0.1 # not directly required, pinned by Snyk to avoid a vulnerability
->>>>>>> 35abddf9
+werkzeug>=3.0.1 # not directly required, pinned by Snyk to avoid a vulnerability