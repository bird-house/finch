--- conflicted
+++ resolved
@@ -16,11 +16,7 @@
   - siphon
   # remember to match xclim version in environment-docs.yml as well
   - xclim==0.21
-<<<<<<< HEAD
-  - clisops==0.5.1
-=======
   - clisops>=0.5.1,<0.6.0
->>>>>>> 0d365633
   - pywps==4.2.4
   - parse
   - pandoc  # for building docs on Travis-CI, version on Pypi too old