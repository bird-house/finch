name: finch
channels:
- birdhouse
- conda-forge
- defaults
dependencies:
- python>=3.6
- pip
- jinja2
- click
- psutil
- bottleneck
- netcdf4
- numpy
- unidecode
- dask
- xarray>=0.12
- scipy
- sentry-sdk
- siphon
<<<<<<< HEAD
- xclim==0.10.10b0
- nbval
- pip:
  - git+https://github.com/geopython/pywps.git#egg=pywps
=======
- xclim>=0.12.2
- pywps>=4.2.3
>>>>>>> f8584c07
<|MERGE_RESOLUTION|>--- conflicted
+++ resolved
@@ -18,12 +18,7 @@
 - scipy
 - sentry-sdk
 - siphon
-<<<<<<< HEAD
-- xclim==0.10.10b0
 - nbval
-- pip:
-  - git+https://github.com/geopython/pywps.git#egg=pywps
-=======
 - xclim>=0.12.2
 - pywps>=4.2.3
->>>>>>> f8584c07
+
