name: finch
channels:
  - conda-forge
dependencies:
  - python>=3.7
  - pip
  - jinja2
  - click
  - psutil
  - libnetcdf
  - unidecode
  - dask>=2.9
  - distributed
  - xarray
  - sentry-sdk
  - siphon
  # remember to match xclim version in environment-docs.yml as well
  - xclim==0.23
<<<<<<< HEAD
  - clisops>=0.5.1,<0.6.0
  - pywps==4.4
=======
  - clisops>=0.6.1
  - pywps==4.2.10
>>>>>>> 3808b5b7
  - parse
  - pandoc  # for building docs on Travis-CI, version on Pypi too old<|MERGE_RESOLUTION|>--- conflicted
+++ resolved
@@ -16,12 +16,7 @@
   - siphon
   # remember to match xclim version in environment-docs.yml as well
   - xclim==0.23
-<<<<<<< HEAD
-  - clisops>=0.5.1,<0.6.0
+  - clisops>=0.6.1
   - pywps==4.4
-=======
-  - clisops>=0.6.1
-  - pywps==4.2.10
->>>>>>> 3808b5b7
   - parse
   - pandoc  # for building docs on Travis-CI, version on Pypi too old