name: Docker-based Testing Suite

on:
  push:
    branches:
      - master
  pull_request:

concurrency:
  # For a given workflow, if we push to the same branch, cancel all previous builds on that branch except on master.
  group: ${{ github.workflow }}-${{ github.ref }}
  cancel-in-progress: ${{ github.ref != 'refs/heads/master' }}

jobs:
  build:
    name: Build and Test Docker image
    runs-on: ubuntu-latest
    steps:
<<<<<<< HEAD
      - uses: actions/checkout@v3
=======
      - name: Cancel previous runs
        uses: styfle/cancel-workflow-action@0.11.0
        with:
            access_token: ${{ github.token }}
      - uses: actions/checkout@v4
>>>>>>> 740ae3a8
      - uses: docker/setup-buildx-action@v2
      - uses: docker/build-push-action@v4
        with:
          context: .
          file: "Dockerfile"
          tags: localfinch:latest
          load: true
          cache-from: type=gha
          cache-to: type=gha,mode=max
          push: false
      - uses: addnab/docker-run-action@v3
        with:
          image: localfinch:latest
          options: -p 5000:5000
          run: |
            finch start -d
            sleep 2s
            finch status
            finch stop<|MERGE_RESOLUTION|>--- conflicted
+++ resolved
@@ -16,15 +16,7 @@
     name: Build and Test Docker image
     runs-on: ubuntu-latest
     steps:
-<<<<<<< HEAD
-      - uses: actions/checkout@v3
-=======
-      - name: Cancel previous runs
-        uses: styfle/cancel-workflow-action@0.11.0
-        with:
-            access_token: ${{ github.token }}
       - uses: actions/checkout@v4
->>>>>>> 740ae3a8
       - uses: docker/setup-buildx-action@v2
       - uses: docker/build-push-action@v4
         with:
