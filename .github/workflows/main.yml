name: finch-wps Testing Suite

on:
  push:
    branches:
      - master
  pull_request:

concurrency:
  # For a given workflow, if we push to the same branch, cancel all previous builds on that branch except on master.
  group: ${{ github.workflow }}-${{ github.ref }}
  cancel-in-progress: ${{ github.ref != 'refs/heads/master' }}

jobs:
  lint:
    name: Code linting
    runs-on: ubuntu-latest
    steps:
<<<<<<< HEAD
      - uses: actions/checkout@v3
=======
      - name: Cancel previous runs
        uses: styfle/cancel-workflow-action@0.11.0
        with:
          access_token: ${{ github.token }}
      - uses: actions/checkout@v4
>>>>>>> 740ae3a8
      - uses: actions/setup-python@v4
        with:
          python-version: "3.8"
      - name: Install flake8
        run: pip install flake8
      - name: Run linting suite
        run: flake8

  conda:
    name: Conda
    needs: lint
    runs-on: ubuntu-latest
    defaults:
      run:
        shell: bash -l {0}
    strategy:
        matrix:
            python-version: ["3.8", "3.9", "3.10", "3.11"]
    steps:
      - uses: actions/checkout@v4
      - name: Setup conda and environment
        uses: mamba-org/setup-micromamba@v1
        with:
          cache-downloads: true
          cache-environment: true
          environment-file: environment.yml
          create-args: >-
            conda
            python=${{ matrix.python-version }}
      - name: Conda and Mamba versions
        run: |
          conda --version
          echo "micromamba: $(micromamba --version)"
      - name: Install finch-wps
        run: |
          make develop
      - name: Check versions
        run: |
          conda list
          pip check || true
      - name: Run tests
        run: |
          make start
          sleep 2
          make test-notebooks
          make test<|MERGE_RESOLUTION|>--- conflicted
+++ resolved
@@ -16,15 +16,7 @@
     name: Code linting
     runs-on: ubuntu-latest
     steps:
-<<<<<<< HEAD
-      - uses: actions/checkout@v3
-=======
-      - name: Cancel previous runs
-        uses: styfle/cancel-workflow-action@0.11.0
-        with:
-          access_token: ${{ github.token }}
       - uses: actions/checkout@v4
->>>>>>> 740ae3a8
       - uses: actions/setup-python@v4
         with:
           python-version: "3.8"
