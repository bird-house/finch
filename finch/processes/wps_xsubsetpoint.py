from pywps import ComplexInput, ComplexOutput, FORMATS

from . import wpsio
from .subset import finch_subset_gridpoint
from .utils import make_metalink_output, write_log
<<<<<<< HEAD
from .wps_base import FinchProcess
=======
from .wpsio import end_date, lat, lon, start_date, output_metalink
>>>>>>> d5ca98be


class SubsetGridPointProcess(FinchProcess):
    """Subset a NetCDF file grid cells using a list of coordinates."""

    def __init__(self):
        inputs = [
            ComplexInput(
                "resource",
                "NetCDF resource",
                abstract="NetCDF files, can be OPEnDAP urls.",
                max_occurs=1000,
                supported_formats=[FORMATS.NETCDF, FORMATS.DODS],
            ),
            wpsio.lon,
            wpsio.lat,
            wpsio.start_date,
            wpsio.end_date,
            wpsio.variable_any,
        ]

        outputs = [
            ComplexOutput(
                "output",
                "netCDF output",
                as_reference=True,
                supported_formats=[FORMATS.NETCDF],
            ),
            output_metalink,
        ]

        super().__init__(
            self._handler,
            identifier="subset_gridpoint",
            title="Subset with a grid point",
            version="0.2",
            abstract=(
                "Return the data for which grid cells includes the "
                "point coordinates for each input dataset as well as "
                "the time range selected."
            ),
            inputs=inputs,
            outputs=outputs,
            status_supported=True,
            store_supported=True,
        )

        self.status_percentage_steps = {
            "start": 5,
            "done": 99,
        }

    def _handler(self, request, response):
        write_log(self, "Processing started", process_step="start")

        output_files = finch_subset_gridpoint(
            self,
            netcdf_inputs=request.inputs["resource"],
            request_inputs=request.inputs,
        )
        metalink = make_metalink_output(self, output_files)

        response.outputs["output"].file = metalink.files[0].file
        response.outputs["ref"].data = metalink.xml

        write_log(self, "Processing finished successfully", process_step="done")

        return response<|MERGE_RESOLUTION|>--- conflicted
+++ resolved
@@ -3,11 +3,7 @@
 from . import wpsio
 from .subset import finch_subset_gridpoint
 from .utils import make_metalink_output, write_log
-<<<<<<< HEAD
 from .wps_base import FinchProcess
-=======
-from .wpsio import end_date, lat, lon, start_date, output_metalink
->>>>>>> d5ca98be
 
 
 class SubsetGridPointProcess(FinchProcess):
@@ -36,7 +32,7 @@
                 as_reference=True,
                 supported_formats=[FORMATS.NETCDF],
             ),
-            output_metalink,
+            wpsio.output_metalink,
         ]
 
         super().__init__(
