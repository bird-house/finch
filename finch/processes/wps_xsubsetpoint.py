--- conflicted
+++ resolved
@@ -108,14 +108,10 @@
                 self.write_log(f"Subsetting file {count} of {n_files}", response, percentage)
 
             dataset = dataset[variables] if variables else dataset
-<<<<<<< HEAD
             if not time_subset:
                 return dataset.sel(lat=lat, lon=lon, method="nearest")
             else:
-                return subset_gridpoint(dataset, lon=lon, lat=lat, start_yr=y0, end_yr=y1)
-=======
-            return subset_gridpoint(dataset, lon=lon, lat=lat, start_date=start, end_date=end)
->>>>>>> 62530424
+                return subset_gridpoint(dataset, lon=lon, lat=lat, start_date=y0, end_date=y1)
 
         metalink = self.subset_resources(wps_inputs["resource"], _subset_function, threads=threads)
 
