--- conflicted
+++ resolved
@@ -1,17 +1,7 @@
 import os
-<<<<<<< HEAD
-from .base import FinchProcess, LOGGER
-=======
-import logging
-from functools import reduce
-from operator import mul
-from itertools import cycle
-
 from dask.diagnostics import ProgressBar
 from dask.diagnostics.progress import format_time
-from sentry_sdk import configure_scope
-from pywps import Process
->>>>>>> 937ea48a
+from .base import FinchProcess, LOGGER
 from pywps import ComplexInput, ComplexOutput, FORMATS, LiteralInput
 from pywps.app.Common import Metadata
 from unidecode import unidecode
@@ -92,36 +82,6 @@
 
         return inputs
 
-<<<<<<< HEAD
-=======
-    def try_opendap(self, url):
-        """Try to open the file as an OPeNDAP url and chunk it"""
-        if url and not url.startswith("file"):
-            r = requests.get(url + ".dds")
-            if r.status_code == 200 and r.content.decode().startswith("Dataset"):
-                ds = xr.open_dataset(url)
-                chunks = chunk_dataset(ds, max_size=1000000)
-                ds = ds.chunk(chunks)
-                return ds
-
-    def log_file_path(self):
-        return os.path.join(self.workdir, 'log.txt')
-
-    def sentry_configure_scope(self, request):
-        """Add additional data to sentry error messages.
-
-        When sentry is not initialized, this won't add any overhead.
-        """
-        with configure_scope() as scope:
-            scope.set_extra("identifier", self.identifier)
-            scope.set_extra("request_uuid", str(self.uuid))
-            if request.http_request:
-                # if the request has been put in the `stored_requests` table by pywps
-                # the original request.http_request is not available anymore
-                scope.set_extra("remote_addr", request.http_request.remote_addr)
-                scope.set_extra("xml_request", request.http_request.data)
-
->>>>>>> 937ea48a
     def _handler(self, request, response):
         self.sentry_configure_scope(request)
 
@@ -138,27 +98,17 @@
         LOGGER.debug("received inputs: " + ", ".join(request.inputs.keys()))
         for name, input_queue in request.inputs.items():
             input = input_queue[0]
+            LOGGER.debug(input_queue)
             if isinstance(input, ComplexInput):
-<<<<<<< HEAD
                 ds = self.try_opendap(input)
-=======
-                ds = self.try_opendap(input.url)
-                if ds:
-                    write_log("Opened dataset as an OPeNDAP url: {}".format(input.url), 6)
-                else:
-                    write_log("Downloading dataset for url: {}".format(input.url), 6)
-                    # accessing the file property downloads the file to disk
-                    filename = input.file
-
-                    ds = xr.open_dataset(filename)
->>>>>>> 937ea48a
                 kwds[name] = ds.data_vars[name]
 
             elif isinstance(input, LiteralInput):
+                LOGGER.debug(input.data)
                 kwds[name] = input.data
 
         write_log("Running computation", 8)
-        LOGGER.debug("Calling xclim function with arguments: " + repr(kwds))
+        LOGGER.debug(kwds)
         out = self.xci(**kwds)
         out_fn = os.path.join(self.workdir, 'out.nc')
 
@@ -172,12 +122,9 @@
         response.outputs['output_netcdf'].file = out_fn
         response.outputs['output_log'].file = self.log_file_path()
         open(self.log_file_path(), "w").write("\n".join(output_log_file))
-
         return response
 
 
-<<<<<<< HEAD
-=======
 class XClimProgress(ProgressBar):
     def __init__(self, logging_function, start_percentage, *args, **kwargs):
         super(XClimProgress, self).__init__(*args, **kwargs)
@@ -214,7 +161,6 @@
     return chunks
 
 
->>>>>>> 937ea48a
 def make_freq(name, default='YS', allowed=('YS', 'MS', 'QS-DEC', 'AS-JUL')):
     return LiteralInput(name, 'Frequency',
                         abstract='Resampling frequency',
