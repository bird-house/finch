--- conflicted
+++ resolved
@@ -1,28 +1,19 @@
 import logging
-<<<<<<< HEAD
 from pathlib import Path
-=======
 from typing import List
 from collections import deque
->>>>>>> d5ca98be
 
 import xarray as xr
 from pywps import ComplexOutput, FORMATS
+from pywps.app.exceptions import ProcessError
 from unidecode import unidecode
 
 from finch.processes.utils import dataset_to_netcdf, drs_filename, make_metalink_output
 from finch.processes.wps_base import convert_xclim_inputs_to_pywps
-from .wpsio import output_metalink
 
 from .utils import compute_indices, log_file_path, write_log
-<<<<<<< HEAD
-from .wps_base import FinchProcess, FinchProgressBar
+from .wps_base import FinchProcess, FinchProgressBar, NC_INPUT_VARIABLES
 from . import wpsio
-=======
-from .wps_base import FinchProcess, FinchProgressBar, NC_INPUT_VARIABLES
-from pathlib import Path
-from pywps.app.exceptions import ProcessError
->>>>>>> d5ca98be
 
 LOGGER = logging.getLogger("PYWPS")
 
@@ -54,18 +45,8 @@
                     FORMATS.NETCDF,
                 ],  # To support FORMATS.DODS we need to get the URL.
             ),
-<<<<<<< HEAD
             wpsio.output_log,
-=======
-            output_metalink,
-            ComplexOutput(
-                "output_log",
-                "Logging information",
-                abstract="Collected logs during process run.",
-                as_reference=True,
-                supported_formats=[FORMATS.TEXT],
-            ),
->>>>>>> d5ca98be
+            wpsio.output_metalink,
         ]
 
         super().__init__(
