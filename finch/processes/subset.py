import logging
from pathlib import Path
from urllib.parse import urlparse
from threading import Lock
from typing import List

import geopandas as gpd
from pywps import ComplexInput, Process
from pywps.app.exceptions import ProcessError
from clisops.core.subset import subset_bbox, subset_gridpoint, subset_shape, subset_time
from clisops.core.average import average_shape

from . import wpsio
from .utils import (
    RequestInputs,
    process_threaded,
    single_input_or_none,
    try_opendap,
    write_log,
    dataset_to_netcdf,
    make_metalink_output,
    valid_filename,
)

LOGGER = logging.getLogger("PYWPS")


def make_subset_file_name(resource, kind="sub"):
    """Create output file name."""
    if resource.prop == "file":
        p = Path(resource.file)
    elif resource.prop == "url":
        # Inspired by logic from ComplexInput._build_file_name
        # but without the duplicate file name check as it inserts randomness in names
        # See #228
        url_path = urlparse(resource.url).path or ''
        p = Path(url_path) or Path(resource.identifier)
        if not p.suffix:
            p = p.with_suffix(resource.extension)
    else:
        raise NotImplementedError()

    return valid_filename(f"{p.stem}_{kind}{p.suffix}")


def finch_subset_gridpoint(
    process: Process, netcdf_inputs: List[ComplexInput], request_inputs: RequestInputs
) -> List[Path]:
    """Parse wps `request_inputs` based on their name and subset `netcdf_inputs`.

    The expected names of the inputs are as followed (taken from `wpsio.py`):
     - lat: Latitude coordinate, can be a comma separated list of floats
     - lon: Longitude coordinate, can be a comma separated list of floats
     - start_date: Initial date for temporal subsetting.
     - end_date: Final date for temporal subsetting.
    """

    lon_value = request_inputs[wpsio.lon.identifier][0].data
    try:
        longitudes = [float(lon) for lon in lon_value.split(",")]
    except AttributeError:
        longitudes = [float(lon_value)]

    lat_value = request_inputs[wpsio.lat.identifier][0].data
    try:
        latitudes = [float(lat) for lat in lat_value.split(",")]
    except AttributeError:
        latitudes = [float(lat_value)]

    start_date = single_input_or_none(request_inputs, wpsio.start_date.identifier)
    end_date = single_input_or_none(request_inputs, wpsio.end_date.identifier)
    variables = [r.data for r in request_inputs.get("variable", [])]

    n_files = len(netcdf_inputs)
    count = 0

    output_files = []

    lock = Lock()

    def _subset(resource: ComplexInput):
        nonlocal count

        # if not subsetting by time, it's not necessary to decode times
        time_subset = start_date is not None or end_date is not None
        dataset = try_opendap(resource, decode_times=time_subset)

        with lock:
            count += 1
            write_log(
                process,
                f"Subsetting file {count} of {n_files} ({getattr(resource, resource.prop)})",
                subtask_percentage=(count - 1) * 100 // n_files,
            )

        dataset = dataset[variables] if variables else dataset

        subsetted = subset_gridpoint(
            dataset,
            lon=longitudes,
            lat=latitudes,
            start_date=start_date,
            end_date=end_date,
        )

        if 'site' in subsetted.dims:
            subsetted = subsetted.rename(site='region')
        else:
            subsetted = subsetted.expand_dims('region')

        if not all(subsetted.dims.values()):
            LOGGER.warning(f"Subset is empty for dataset: {resource.url}")
            return

        p = make_subset_file_name(resource)
        output_filename = Path(process.workdir) / p

        dataset_to_netcdf(subsetted, output_filename)

        output_files.append(output_filename)

    process_threaded(_subset, netcdf_inputs)

    return output_files


def finch_subset_bbox(
    process: Process, netcdf_inputs: List[ComplexInput], request_inputs: RequestInputs
) -> List[Path]:
    """Parse wps `request_inputs` based on their name and subset `netcdf_inputs`.

    The expected names of the request_inputs are as followed (taken from `wpsio.py`):
     - lat0: Latitude coordinate
     - lon0: Longitude coordinate
     - lat1: Latitude coordinate
     - lon1: Longitude coordinate
     - start_date: Initial date for temporal subsetting.
     - end_date: Final date for temporal subsetting.
    """
    lon0 = single_input_or_none(request_inputs, wpsio.lon0.identifier)
    lat0 = single_input_or_none(request_inputs, wpsio.lat0.identifier)
    lon1 = single_input_or_none(request_inputs, wpsio.lon1.identifier)
    lat1 = single_input_or_none(request_inputs, wpsio.lat1.identifier)
    start_date = single_input_or_none(request_inputs, wpsio.start_date.identifier)
    end_date = single_input_or_none(request_inputs, wpsio.end_date.identifier)
    variables = [r.data for r in request_inputs.get("variable", [])]

    nones = [lat1 is None, lon1 is None]
    if any(nones) and not all(nones):
        raise ProcessError("lat1 and lon1 must be both omitted or provided")

    n_files = len(netcdf_inputs)
    count = 0

    output_files = []

    lock = Lock()

    def _subset(resource):
        nonlocal count

        # if not subsetting by time, it's not necessary to decode times
        time_subset = start_date is not None or end_date is not None
        dataset = try_opendap(resource, decode_times=time_subset)

        with lock:
            count += 1
            write_log(
                process,
                f"Subsetting file {count} of {n_files} ({getattr(resource, resource.prop)})",
                subtask_percentage=(count - 1) * 100 // n_files,
            )

        dataset = dataset[variables] if variables else dataset

        try:
            subsetted = subset_bbox(
                dataset,
                lon_bnds=[lon0, lon1],
                lat_bnds=[lat0, lat1],
                start_date=start_date,
                end_date=end_date,
            )
        except ValueError:
            subsetted = False

        if subsetted is False or not all(subsetted.dims.values()):
            LOGGER.warning(f"Subset is empty for dataset: {resource.url}")
            return

        p = make_subset_file_name(resource)
        output_filename = Path(process.workdir) / p

        dataset_to_netcdf(subsetted, output_filename)

        output_files.append(output_filename)

    process_threaded(_subset, netcdf_inputs)

    return output_files


def extract_shp(path):
    """Return a geopandas-compatible path to the shapefile stored in a zip archive.

    If multiple shapefiles are included, return only the first one found.

    Parameters
    ----------
    path : Path
      Path to zip archive holding shapefile.

    Returns
    -------
    str
      zip:///<path to zip file>!<relative path to shapefile>
    """
    from zipfile import ZipFile
    z = ZipFile(path)

    fn = next(filter(lambda x: x.endswith(".shp"), z.namelist()))
    z.close()

    return f"zip://{path.absolute()}!{fn}"


def finch_average_shape(
    process: Process, netcdf_inputs: List[ComplexInput], request_inputs: RequestInputs,
) -> List[Path]:
    """Parse wps `request_inputs` based on their name and average `netcdf_inputs`.

    The expected names of the request_inputs are as followed (taken from `wpsio.py`):
     - shape: Polygon contour to average the data over.
     - start_date: Initial date for temporal subsetting.
     - end_date: Final date for temporal subsetting.
    """
    shp = Path(request_inputs[wpsio.shape.identifier][0].file)
    if shp.suffix == ".zip":
        shp = extract_shp(shp)

    start_date = single_input_or_none(request_inputs, wpsio.start_date.identifier)
    end_date = single_input_or_none(request_inputs, wpsio.end_date.identifier)
    tolerance = single_input_or_none(request_inputs, wpsio.tolerance.identifier)
    variables = [r.data for r in request_inputs.get("variable", [])]

    shape = gpd.read_file(shp)
    if tolerance > 0:
        shape['geometry'] = shape.simplify(tolerance)

    n_files = len(netcdf_inputs)
    count = 0

    output_files = []

    for resource in netcdf_inputs:
        # if not subsetting by time, it's not necessary to decode times
        time_subset = start_date is not None or end_date is not None
        dataset = try_opendap(resource, decode_times=time_subset, chunk_dims=['time', 'realization'])

<<<<<<< HEAD
        with lock:
            count += 1
            write_log(
                process,
                f"Averaging file {count} of {n_files} ({getattr(resource, resource.prop)})",
                subtask_percentage=(count - 1) * 100 // n_files,
            )
=======
        count += 1
        write_log(
            process,
            f"Averaging file {count} of {n_files} ({resource.file})",
            subtask_percentage=(count - 1) * 100 // n_files,
        )
>>>>>>> 3c804a07

        dataset = dataset[variables] if variables else dataset

        if time_subset:
            dataset = subset_time(dataset, start_date=start_date, end_date=end_date)
        averaged = average_shape(dataset, shape)

        if not all(averaged.dims.values()):
            LOGGER.warning(f"Average is empty for dataset: {resource.url}")
            return

        p = make_subset_file_name(resource, kind="avg")
        output_filename = Path(process.workdir) / p

        dataset_to_netcdf(averaged, output_filename)

        output_files.append(output_filename)

    return output_files


def finch_subset_shape(
    process: Process, netcdf_inputs: List[ComplexInput], request_inputs: RequestInputs,
) -> List[Path]:
    """Parse wps `request_inputs` based on their name and subset `netcdf_inputs`.

    The expected names of the request_inputs are as followed (taken from `wpsio.py`):
     - shape: Polygon contour to subset the data with.
     - start_date: Initial date for temporal subsetting.
     - end_date: Final date for temporal subsetting.
    """
    shp = Path(request_inputs[wpsio.shape.identifier][0].file)
    if shp.suffix == ".zip":
        shp = extract_shp(shp)

    start_date = single_input_or_none(request_inputs, wpsio.start_date.identifier)
    end_date = single_input_or_none(request_inputs, wpsio.end_date.identifier)
    variables = [r.data for r in request_inputs.get("variable", [])]

    n_files = len(netcdf_inputs)
    count = 0

    output_files = []

    lock = Lock()

    def _subset(resource):
        nonlocal count

        # if not subsetting by time, it's not necessary to decode times
        time_subset = start_date is not None or end_date is not None
        dataset = try_opendap(resource, decode_times=time_subset)

        with lock:
            count += 1
            write_log(
                process,
                f"Subsetting file {count} of {n_files} ({getattr(resource, resource.prop)})",
                subtask_percentage=(count - 1) * 100 // n_files,
            )

        dataset = dataset[variables] if variables else dataset

        subsetted = subset_shape(
            dataset, shape=shp, start_date=start_date, end_date=end_date,
        )

        if not all(subsetted.dims.values()):
            LOGGER.warning(f"Subset is empty for dataset: {resource.url}")
            return

        p = make_subset_file_name(resource)
        output_filename = Path(process.workdir) / p

        dataset_to_netcdf(subsetted, output_filename)

        output_files.append(output_filename)

    process_threaded(_subset, netcdf_inputs)

    return output_files


def common_subset_handler(process: Process, request, response, subset_function):
    assert subset_function in [
        finch_subset_bbox,
        finch_subset_gridpoint,
        finch_subset_shape,
        finch_average_shape,
    ]

    write_log(process, "Processing started", process_step="start")

    output_files = subset_function(
        process,
        netcdf_inputs=request.inputs["resource"],
        request_inputs=request.inputs,
    )
    metalink = make_metalink_output(process, output_files)

    response.outputs["output"].file = metalink.files[0].file
    response.outputs["ref"].data = metalink.xml

    write_log(process, "Processing finished successfully", process_step="done")

    return response<|MERGE_RESOLUTION|>--- conflicted
+++ resolved
@@ -257,22 +257,12 @@
         time_subset = start_date is not None or end_date is not None
         dataset = try_opendap(resource, decode_times=time_subset, chunk_dims=['time', 'realization'])
 
-<<<<<<< HEAD
-        with lock:
-            count += 1
-            write_log(
-                process,
-                f"Averaging file {count} of {n_files} ({getattr(resource, resource.prop)})",
-                subtask_percentage=(count - 1) * 100 // n_files,
-            )
-=======
         count += 1
         write_log(
             process,
-            f"Averaging file {count} of {n_files} ({resource.file})",
+            f"Averaging file {count} of {n_files} ({getattr(resource, resource.prop)})",
             subtask_percentage=(count - 1) * 100 // n_files,
         )
->>>>>>> 3c804a07
 
         dataset = dataset[variables] if variables else dataset
 
