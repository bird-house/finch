--- conflicted
+++ resolved
@@ -28,11 +28,7 @@
             )
 
         attrs = self.xci.json()
-<<<<<<< HEAD
-        xci_inputs = convert_xclim_inputs_to_pywps(attrs["parameters"], self.xci.identifier)
-=======
-        xci_inputs = convert_xclim_inputs_to_pywps(attrs["parameters"]) + wpsio.xclim_common_options
->>>>>>> 7d8142e0
+        xci_inputs = convert_xclim_inputs_to_pywps(attrs["parameters"], self.xci.identifier) + wpsio.xclim_common_options
         self.xci_inputs_identifiers = [i.identifier for i in xci_inputs]
 
         inputs = [
