from collections import deque
from copy import deepcopy
from enum import Enum
from pathlib import Path
from typing import Dict, List, Optional, Tuple, Iterable, cast
import warnings
from dataclasses import dataclass

from pywps import ComplexInput, FORMATS, Process
from pywps import configuration
from pywps.app.exceptions import ProcessError
from siphon.catalog import TDSCatalog
import xarray as xr
import xclim
from xclim import ensembles
from xclim.checks import assert_daily
from xclim.utils import Indicator
from parse import parse

from finch.processes.utils import dataset_to_netcdf

from .utils import (
    PywpsInput,
    RequestInputs,
    compute_indices,
    dataset_to_dataframe,
    format_metadata,
    single_input_or_none,
    write_log,
    zip_files,
)
<<<<<<< HEAD
from .wps_xclim_indices import make_nc_input
from .constants import (
    BCCAQV2_MODELS,
    ALL_24_MODELS,
    PCIC_12,
    PCIC_12_MODELS_REALIZATIONS,
    xclim_netcdf_variables,
    bccaq_variables,
)
=======
from .wps_base import make_nc_input
>>>>>>> d5ca98be


@dataclass
class Bccaqv2File:
    variable: str
    frequency: str
    driving_model_id: str
    driving_experiment_id: str
    driving_realization: str
    driving_initialization_method: str
    driving_physics_version: str
    date_start: Optional[str] = None
    date_end: Optional[str] = None

    @classmethod
    def from_filename(cls, filename):
        pattern = "_".join(
            [
                "{variable}",
                "{frequency}",
                "BCCAQv2+ANUSPLIN300",
                "{driving_model_id}",
                "{driving_experiment_id}",
                "r{driving_realization}i{driving_initialization_method}p{driving_physics_version}",
                "{date_start}-{date_end}.nc",
            ]
        )
        try:
            return cls(**parse(pattern, filename).named)
        except AttributeError:
            return


def _tas(tasmin: xr.Dataset, tasmax: xr.Dataset) -> xr.Dataset:
    """Compute daily mean temperature, and set attributes in the output Dataset."""

    tas = (tasmin["tasmin"] + tasmax["tasmax"]) / 2
    tas_ds = tas.to_dataset(name="tas")
    tas_ds.attrs = tasmin.attrs
    tas_ds["tas"].attrs = tasmin["tasmin"].attrs
    tas_ds["tas"].attrs["long_name"] = "Daily Mean Near-Surface Air Temperature"
    tas_ds["tas"].attrs["cell_methods"] = "time: mean within days"
    return tas_ds


def _percentile_doy_tn10(tasmin: xr.Dataset):
    return xclim.utils.percentile_doy(tasmin.tasmin, per=0.1).to_dataset(name="tn10")


def _percentile_doy_tn90(tasmin: xr.Dataset):
    return xclim.utils.percentile_doy(tasmin.tasmin, per=0.9).to_dataset(name="tn90")


def _percentile_doy_t10(tas: xr.Dataset):
    return xclim.utils.percentile_doy(tas.tas, per=0.1).to_dataset(name="t10")


def _percentile_doy_t90(tas: xr.Dataset):
    return xclim.utils.percentile_doy(tas.tas, per=0.9).to_dataset(name="t90")


variable_computations = {
    "tas": {"inputs": ["tasmin", "tasmax"], "function": _tas},
    "tn10": {"inputs": ["tasmin"], "function": _percentile_doy_tn10},
    "tn90": {"inputs": ["tasmin"], "function": _percentile_doy_tn90},
    "t10": {"inputs": ["tas"], "function": _percentile_doy_t10},
    "t90": {"inputs": ["tas"], "function": _percentile_doy_t90},
}

accepted_variables = bccaq_variables.union(variable_computations)
not_implemented_variables = xclim_netcdf_variables - accepted_variables


class ParsingMethod(Enum):
    # parse the filename directly (faster and simpler, more likely to fail)
    filename = 1
    # parse each Data Attribute Structure (DAS) by appending .das to the url
    # One request for each dataset, so lots of small requests to the Thredds server
    opendap_das = 2
    # open the dataset using xarray and look at the file attributes
    # safer, but slower and lots of small requests are made to the Thredds server
    xarray = 3


def get_bccaqv2_local_files_datasets(
    catalog_url,
    variables: List[str] = None,
    rcp: str = None,
    method: ParsingMethod = ParsingMethod.filename,
    models=None,
) -> List[str]:
    """Get a list of filenames corresponding to variable and rcp on a local filesystem."""

    urls = []
    for file in Path(catalog_url).glob("*.nc"):
        if _bccaqv2_filter(
            method, file.stem, str(file), variables=variables, rcp=rcp, models=models
        ):
            urls.append(str(file))
    return urls


def get_bccaqv2_opendap_datasets(
    catalog_url,
    variables: List[str] = None,
    rcp: str = None,
    method: ParsingMethod = ParsingMethod.filename,
    models=None,
) -> List[str]:
    """Get a list of urls corresponding to variable and rcp on a Thredds server.

    We assume that the files are named in a certain way on the Thredds server.

    This is the case for boreas.ouranos.ca/thredds
    For more general use cases, see the `xarray` and `requests` methods below."""

    catalog = TDSCatalog(catalog_url)

    urls = []
    for dataset in catalog.datasets.values():
        opendap_url = dataset.access_urls["OPENDAP"]
        if _bccaqv2_filter(
            method,
            dataset.name,
            opendap_url,
            variables=variables,
            rcp=rcp,
            models=models,
        ):
            urls.append(opendap_url)
    return urls


def _bccaqv2_filter(
    method: ParsingMethod,
    filename,
    url,
    variables: List[str] = None,
    rcp: str = None,
    models=None,
):
    """Parse metadata and filter BCCAQV2 datasets"""

    if models is None or [m.lower() for m in models] == [ALL_24_MODELS]:
        models = BCCAQV2_MODELS

    models = [m.lower() for m in models]

    if method == ParsingMethod.filename:
        parsed = Bccaqv2File.from_filename(filename)
        if parsed is None:
            return False

        if variables and parsed.variable not in variables:
            return False
        if rcp and rcp not in parsed.driving_experiment_id:
            return False

        if models == [PCIC_12]:
            for model, realization in PCIC_12_MODELS_REALIZATIONS:
                model_ok = model.lower() == parsed.driving_model_id.lower()
                r_ok = realization[1:] == parsed.driving_realization
                if model_ok and r_ok:
                    return True
            return False

        model_ok = parsed.driving_model_id.lower() in models
        r_ok = parsed.driving_realization == "1"
        return model_ok and r_ok

    elif method == ParsingMethod.opendap_das:

        raise NotImplementedError("todo: filter models and runs")

        # re_experiment = re.compile(r'String driving_experiment_id "(.+)"')
        # lines = requests.get(url + ".das").content.decode().split("\n")
        # variable_ok = variable_ok or any(
        #     line.startswith(f"    {variable} {{") for line in lines
        # )
        # if not rcp_ok:
        #     for line in lines:
        #         match = re_experiment.search(line)
        #         if match and rcp in match.group(1).split(","):
        #             rcp_ok = True

    elif method == ParsingMethod.xarray:

        raise NotImplementedError("todo: filter models and runs")

        # import xarray as xr

        # ds = xr.open_dataset(url, decode_times=False)
        # rcps = [
        #     r
        #     for r in ds.attrs.get("driving_experiment_id", "").split(",")
        #     if "rcp" in r
        # ]
        # variable_ok = variable_ok or variable in ds.data_vars
        # rcp_ok = rcp_ok or rcp in rcps


def get_datasets(
    dataset_name: Optional[str],
    workdir: str,
    variables: Optional[List[str]] = None,
    rcp=None,
    models: Optional[List[str]] = None,
) -> List[PywpsInput]:

    dataset_functions = {"bccaqv2": _get_bccaqv2_inputs}

    if dataset_name is None:
        dataset_name = configuration.get_config_value("finch", "default_dataset")
    dataset_name = cast(str, dataset_name)
    return dataset_functions[dataset_name](
        workdir=workdir, variables=variables, rcp=rcp, models=models
    )


def _get_bccaqv2_inputs(
    workdir: str,
    variables: Optional[List[str]] = None,
    rcp=None,
    catalog_url=None,
    models=None,
) -> List[PywpsInput]:
    """Adds a 'resource' input list with bccaqv2 urls to WPS inputs."""
    catalog_url = configuration.get_config_value("finch", "dataset_bccaqv2")

    inputs = []

    def _make_bccaqv2_resource_input():
        return ComplexInput(
            "resource",
            "NetCDF resource",
            max_occurs=1000,
            supported_formats=[FORMATS.NETCDF, FORMATS.DODS],
        )

    if catalog_url.startswith("http"):
        for url in get_bccaqv2_opendap_datasets(
            catalog_url, variables=variables, rcp=rcp, models=models
        ):
            resource = _make_bccaqv2_resource_input()
            resource.url = url
            resource.workdir = workdir
            inputs.append(resource)
    else:
        for file in get_bccaqv2_local_files_datasets(
            catalog_url, variables=variables, rcp=rcp, models=models
        ):
            resource = _make_bccaqv2_resource_input()
            resource.file = file
            resource.workdir = workdir
            inputs.append(resource)

    return inputs


def _formatted_coordinate(value) -> Optional[str]:
    """Returns the first float value.

    The value can be a comma separated list of floats or a single float
    """
    if not value:
        return
    try:
        value = value.split(",")[0]
    except AttributeError:
        pass
    return f"{float(value):.3f}"


def make_output_filename(process: Process, inputs: List[PywpsInput]):
    """Returns a filename for the process's output, depending on its inputs"""

    rcp = single_input_or_none(inputs, "rcp")
    lat = _formatted_coordinate(single_input_or_none(inputs, "lat"))
    lon = _formatted_coordinate(single_input_or_none(inputs, "lon"))
    lat0 = _formatted_coordinate(single_input_or_none(inputs, "lat0"))
    lon0 = _formatted_coordinate(single_input_or_none(inputs, "lon0"))
    lat1 = _formatted_coordinate(single_input_or_none(inputs, "lat1"))
    lon1 = _formatted_coordinate(single_input_or_none(inputs, "lon1"))

    output_parts = [process.identifier]

    if lat and lon:
        output_parts.append(f"{float(lat):.3f}")
        output_parts.append(f"{float(lon):.3f}")
    elif lat0 and lon0:
        output_parts.append(f"{float(lat0):.3f}")
        output_parts.append(f"{float(lon0):.3f}")

    if lat1 and lon1:
        output_parts.append(f"{float(lat1):.3f}")
        output_parts.append(f"{float(lon1):.3f}")

    if rcp:
        output_parts.append(rcp)

    return "_".join(output_parts)


def fix_broken_time_indices(tasmin: Path, tasmax: Path) -> Tuple[Path, Path]:
    """In a single bccaqv2 dataset, there is an error in the timestamp data.

    2036-10-28 time step coded as 1850-01-01
    tasmax_day_BCCAQv2+ANUSPLIN300_CESM1-CAM5_historical+rcp85_r1i1p1_19500101-21001231_sub.nc
    """
    tasmin_ds = xr.open_dataset(tasmin)
    tasmax_ds = xr.open_dataset(tasmax)

    def fix(correct_ds, wrong_ds, original_filename):
        wrong_ds["time"] = correct_ds.time
        temp_name = original_filename.with_name(original_filename.stem + "_temp")
        dataset_to_netcdf(wrong_ds, temp_name)
        original_filename.unlink()
        temp_name.rename(original_filename)

    try:
        assert_daily(tasmin_ds)
    except ValueError:
        fix(tasmax_ds, tasmin_ds, tasmin)
        return tasmin, tasmax

    try:
        assert_daily(tasmax_ds)
    except ValueError:
        fix(tasmin_ds, tasmax_ds, tasmax)
        return tasmin, tasmax

    return tasmin, tasmax


def uses_accepted_netcdf_variables(indicator: Indicator) -> bool:
    """Returns True if this indicator uses  netcdf variables in `accepted_variables`."""

    params = eval(indicator.json()["parameters"])
    return not any(p in not_implemented_variables for p in params)


def make_indicator_inputs(
    indicator: Indicator, wps_inputs: RequestInputs, files_list: List[Path]
) -> List[RequestInputs]:
    """From a list of files, make a list of inputs used to call the given xclim indicator."""

    arguments = set(eval(indicator.json()["parameters"]))

    required_netcdf_args = accepted_variables.intersection(arguments)

    input_list = []

    if len(required_netcdf_args) == 1:
        variable_name = list(required_netcdf_args)[0]
        for path in files_list:
            inputs = deepcopy(wps_inputs)
            inputs[variable_name] = deque([make_nc_input(variable_name)])
            inputs[variable_name][0].file = str(path)
            input_list.append(inputs)
    else:
        for group in make_file_groups(files_list):
            if "tasmin" in group and "tasmax" in group:
                group["tasmin"], group["tasmax"] = fix_broken_time_indices(
                    group["tasmin"], group["tasmax"]
                )
            inputs = deepcopy(wps_inputs)
            for variable_name, path in group.items():
                if variable_name not in required_netcdf_args:
                    continue
                inputs[variable_name] = deque([make_nc_input(variable_name)])
                inputs[variable_name][0].file = str(path)
            input_list.append(inputs)

    return input_list


def make_file_groups(files_list: List[Path]) -> List[Dict[str, Path]]:
    """Groups files by filenames, changing only the netcdf variable name."""
    groups = []
    filenames = {f.name: f for f in files_list}

    for file in files_list:
        if file.name not in filenames:
            continue
        group = {}
        for variable in accepted_variables:
            if file.name.startswith(f"{variable}_"):
                for other_var in accepted_variables.difference([variable]):
                    other_filename = file.name.replace(variable, other_var, 1)
                    if other_filename in filenames:
                        group[other_var] = filenames[other_filename]
                        del filenames[other_filename]

                group[variable] = file
                del filenames[file.name]
                groups.append(group)
                break

    return groups


def make_ensemble(files: List[Path], percentiles: List[int]) -> None:
    ensemble = ensembles.create_ensemble(files)
    # make sure we have data starting in 1950
    ensemble = ensemble.sel(time=(ensemble.time.dt.year >= 1950))
    ensemble_percentiles = ensembles.ensemble_percentiles(ensemble, values=percentiles)

    return ensemble_percentiles


def compute_intermediate_variables(
    files_list: List[Path], required_variable_names: Iterable[str], workdir: Path
) -> List[Path]:
    """Compute netcdf datasets from a list of required variable names and existing files."""

    output_files_list = []

    file_groups = make_file_groups(files_list)

    for group in file_groups:
        # add file paths that are required without any computation
        for variable, path in group.items():
            if variable in required_variable_names:
                output_files_list.append(path)

        first_variable = list(group)[0]
        output_basename = group[first_variable].name.split("_", 1)[1]

        # compute other required variables
        variables_to_compute = set(required_variable_names) - set(group)

        # add intermediate files to compute (ex: tas is needed for tn10)
        for variable in list(variables_to_compute):
            for input_name in variable_computations[variable]["inputs"]:
                if input_name in variable_computations:
                    variables_to_compute.add(input_name)

        while variables_to_compute:
            for variable in list(variables_to_compute):
                input_names = variable_computations[variable]["inputs"]
                if all(i in group for i in input_names):
                    inputs = [xr.open_dataset(group[name]) for name in input_names]

                    output = variable_computations[variable]["function"](*inputs)
                    output_file = Path(workdir) / f"{variable}_{output_basename}"
                    dataset_to_netcdf(output, output_file)

                    variables_to_compute.remove(variable)
                    group[variable] = output_file
                    if variable in required_variable_names:
                        output_files_list.append(output_file)
                    break
            else:
                raise RuntimeError(
                    f"Cant compute intermediate variables {variables_to_compute}"
                )

    return output_files_list


def get_sub_inputs(variables):
    """From a list of dataset variables, get the source variable names to compute them."""

    output_variables = list(variables)
    while any(v in variable_computations for v in output_variables):
        new_output_variables = []
        for variable in output_variables:
            if variable in variable_computations:
                new_output_variables += variable_computations[variable]["inputs"]
            else:
                new_output_variables.append(variable)
        output_variables = new_output_variables
    return output_variables


def ensemble_common_handler(process: Process, request, response, subset_function):
    xci_inputs = process.xci_inputs_identifiers
    request_inputs_not_datasets = {
        k: v for k, v in request.inputs.items() if k in xci_inputs
    }
    dataset_input_names = accepted_variables.intersection(xci_inputs)
    source_variable_names = bccaq_variables.intersection(
        get_sub_inputs(dataset_input_names)
    )

    convert_to_csv = request.inputs["output_format"][0].data == "csv"
    if not convert_to_csv:
        del process.status_percentage_steps["convert_to_csv"]
    percentiles_string = request.inputs["ensemble_percentiles"][0].data
    ensemble_percentiles = [int(p.strip()) for p in percentiles_string.split(",")]

    write_log(process, "Processing started", process_step="start")

    output_filename = make_output_filename(process, request.inputs)

    write_log(process, "Fetching datasets")

    rcp = single_input_or_none(request.inputs, "rcp")
    models = [m.data.strip() for m in request.inputs["models"]]
    dataset_name = single_input_or_none(request.inputs, "dataset")
    netcdf_inputs = get_datasets(
        dataset_name,
        workdir=process.workdir,
        variables=list(source_variable_names),
        rcp=rcp,
        models=models,
    )

    write_log(process, "Running subset", process_step="subset")

    subsetted_files = subset_function(
        process, netcdf_inputs=netcdf_inputs, request_inputs=request.inputs
    )

    if not subsetted_files:
        message = "No data was produced when subsetting using the provided bounds."
        raise ProcessError(message)

    subsetted_intermediate_files = compute_intermediate_variables(
        subsetted_files, dataset_input_names, process.workdir
    )

    write_log(process, "Computing indices", process_step="compute_indices")

    input_groups = make_indicator_inputs(
        process.xci, request_inputs_not_datasets, subsetted_intermediate_files
    )
    n_groups = len(input_groups)

    indices_files = []

    warnings.filterwarnings("ignore", category=FutureWarning)
    warnings.filterwarnings("ignore", category=UserWarning)

    for n, inputs in enumerate(input_groups):
        write_log(
            process,
            f"Computing indices for file {n + 1} of {n_groups}",
            subtask_percentage=n * 100 // n_groups,
        )
        output_ds = compute_indices(process, process.xci, inputs)

        output_name = f"{output_filename}_{process.identifier}_{n}.nc"
        for variable in accepted_variables:
            if variable in inputs:
                input_name = Path(inputs.get(variable)[0].file).name
                output_name = input_name.replace(variable, process.identifier)

        output_path = Path(process.workdir) / output_name
        dataset_to_netcdf(output_ds, output_path)
        indices_files.append(output_path)

    warnings.filterwarnings("default", category=FutureWarning)
    warnings.filterwarnings("default", category=UserWarning)

    output_basename = Path(process.workdir) / (output_filename + "_ensemble")
    ensemble = make_ensemble(indices_files, ensemble_percentiles)

    if convert_to_csv:
        ensemble_csv = output_basename.with_suffix(".csv")
        df = dataset_to_dataframe(ensemble)
        df = df.reset_index().set_index(["lat", "lon", "realization", "time"])
        if "region" in df.columns:
            df.drop(columns="region", inplace=True)

        df.to_csv(ensemble_csv)

        metadata = format_metadata(ensemble)
        metadata_file = output_basename.parent / f"{ensemble_csv.stem}_metadata.txt"
        metadata_file.write_text(metadata)

        ensemble_output = Path(process.workdir) / (output_filename + ".zip")
        zip_files(ensemble_output, [metadata_file, ensemble_csv])
    else:
        ensemble_output = output_basename.with_suffix(".nc")
        dataset_to_netcdf(ensemble, ensemble_output)

    response.outputs["output"].file = ensemble_output

    write_log(process, "Processing finished successfully", process_step="done")
    return response<|MERGE_RESOLUTION|>--- conflicted
+++ resolved
@@ -29,8 +29,7 @@
     write_log,
     zip_files,
 )
-<<<<<<< HEAD
-from .wps_xclim_indices import make_nc_input
+from .wps_base import make_nc_input
 from .constants import (
     BCCAQV2_MODELS,
     ALL_24_MODELS,
@@ -39,9 +38,6 @@
     xclim_netcdf_variables,
     bccaq_variables,
 )
-=======
-from .wps_base import make_nc_input
->>>>>>> d5ca98be
 
 
 @dataclass
