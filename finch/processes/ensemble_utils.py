--- conflicted
+++ resolved
@@ -365,21 +365,11 @@
     # make sure we have data starting in 1950
     ensemble = ensemble.sel(time=(ensemble.time.dt.year >= 1950))
 
-<<<<<<< HEAD
     if ensemble.lon.size == 1 and ensemble.lat.size == 1 and spatavg:
         ensemble.attrs['history'] = (f"[{datetime.now().strftime('%Y-%m-%d %H:%M:%S')}] "
                                      f"spatial average flag is set to True but will be skipped as dataset contains a "
                                      f"single point\n{ensemble.attrs.get('history', '')}")
         spatavg  = False
-=======
-    if len(ensemble.lon) == 1 and len(ensemble.lat) == 1 and spatavg:
-        ensemble.attrs["history"] = (
-            f"{ensemble.attrs['history']}:[{datetime.now().strftime('%Y-%m-%d %H:%M:%S')}] "
-            f"spatial average flag is set to True but will be skipped as dataset contains a "
-            f"single point"
-        )
-        spatavg = False
->>>>>>> 211fd6a5
 
     # If data is in day of year, percentiles won't make sense.
     # Convert to "days since" (base will be the time coordinate)
@@ -577,13 +567,6 @@
         spatavg = True
         if subset_function == finch_subset_gridpoint:
             region = None
-        elif subset_function == finch_subset_bbox:
-            lon0 = single_input_or_none(request.inputs, wpsio.lon0.identifier)
-            lat0 = single_input_or_none(request.inputs, wpsio.lat0.identifier)
-            lon1 = single_input_or_none(request.inputs, wpsio.lon1.identifier)
-            lat1 = single_input_or_none(request.inputs, wpsio.lat1.identifier)
-            bbox = dict(lat_bnds=[lat0, lat1], lon_bnds=[lon0, lon1])
-            region = dict(name="region", method="bbox", **bbox)
         else:
             shp = gpd.read_file(
                 Path(request.inputs[wpsio.shape.identifier][0].file)
