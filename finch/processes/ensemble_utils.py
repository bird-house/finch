from collections import deque
from copy import deepcopy
from dataclasses import dataclass
from enum import Enum
from pathlib import Path
from typing import Dict, Iterable, List, Optional, Tuple, cast
import warnings

from parse import parse
from pywps import ComplexInput, FORMATS, Process
from pywps import configuration
from pywps.app.exceptions import ProcessError
from siphon.catalog import TDSCatalog
import xarray as xr
from xclim import ensembles
<<<<<<< HEAD
from xclim.core.indicator import Indicator
from xclim.core.calendar import percentile_doy
from parse import parse


from finch.processes.utils import dataset_to_netcdf
=======
from xclim.utils import Indicator
>>>>>>> f43f5220

from .constants import (
    ALL_24_MODELS,
    BCCAQV2_MODELS,
    PCIC_12,
    PCIC_12_MODELS_REALIZATIONS,
    bccaq_variables,
    xclim_netcdf_variables,
)
from .subset import finch_subset_bbox, finch_subset_gridpoint, finch_subset_shape
from .utils import (
    PywpsInput,
    RequestInputs,
    compute_indices,
    dataset_to_dataframe,
    dataset_to_netcdf,
    format_metadata,
    single_input_or_none,
    write_log,
    zip_files,
)
from .wps_base import make_nc_input


@dataclass
class Bccaqv2File:
    variable: str
    frequency: str
    driving_model_id: str
    driving_experiment_id: str
    driving_realization: str
    driving_initialization_method: str
    driving_physics_version: str
    date_start: Optional[str] = None
    date_end: Optional[str] = None

    @classmethod
    def from_filename(cls, filename):
        pattern = "_".join(
            [
                "{variable}",
                "{frequency}",
                "BCCAQv2+ANUSPLIN300",
                "{driving_model_id}",
                "{driving_experiment_id}",
                "r{driving_realization}i{driving_initialization_method}p{driving_physics_version}",
                "{date_start}-{date_end}.nc",
            ]
        )
        try:
            return cls(**parse(pattern, filename).named)
        except AttributeError:
            return


def _tas(tasmin: xr.Dataset, tasmax: xr.Dataset) -> xr.Dataset:
    """Compute daily mean temperature, and set attributes in the output Dataset."""

    tas = (tasmin["tasmin"] + tasmax["tasmax"]) / 2
    tas_ds = tas.to_dataset(name="tas")
    tas_ds.attrs = tasmin.attrs
    tas_ds["tas"].attrs = tasmin["tasmin"].attrs
    tas_ds["tas"].attrs["long_name"] = "Daily Mean Near-Surface Air Temperature"
    tas_ds["tas"].attrs["cell_methods"] = "time: mean within days"
    return tas_ds


def _percentile_doy_tn10(tasmin: xr.Dataset):
    return percentile_doy(tasmin.tasmin, per=0.1).to_dataset(name="tn10")


def _percentile_doy_tn90(tasmin: xr.Dataset):
    return percentile_doy(tasmin.tasmin, per=0.9).to_dataset(name="tn90")


def _percentile_doy_t10(tas: xr.Dataset):
    return percentile_doy(tas.tas, per=0.1).to_dataset(name="t10")


def _percentile_doy_t90(tas: xr.Dataset):
    return percentile_doy(tas.tas, per=0.9).to_dataset(name="t90")


variable_computations = {
    "tas": {"inputs": ["tasmin", "tasmax"], "function": _tas},
    "tn10": {"inputs": ["tasmin"], "function": _percentile_doy_tn10},
    "tn90": {"inputs": ["tasmin"], "function": _percentile_doy_tn90},
    "t10": {"inputs": ["tas"], "function": _percentile_doy_t10},
    "t90": {"inputs": ["tas"], "function": _percentile_doy_t90},
}

accepted_variables = bccaq_variables.union(variable_computations)
not_implemented_variables = xclim_netcdf_variables - accepted_variables


class ParsingMethod(Enum):
    # parse the filename directly (faster and simpler, more likely to fail)
    filename = 1
    # parse each Data Attribute Structure (DAS) by appending .das to the url
    # One request for each dataset, so lots of small requests to the Thredds server
    opendap_das = 2
    # open the dataset using xarray and look at the file attributes
    # safer, but slower and lots of small requests are made to the Thredds server
    xarray = 3


def get_bccaqv2_local_files_datasets(
    catalog_url,
    variables: List[str] = None,
    rcp: str = None,
    method: ParsingMethod = ParsingMethod.filename,
    models=None,
) -> List[str]:
    """Get a list of filenames corresponding to variable and rcp on a local filesystem."""

    urls = []
    for file in Path(catalog_url).glob("*.nc"):
        if _bccaqv2_filter(
            method, file.stem, str(file), variables=variables, rcp=rcp, models=models
        ):
            urls.append(str(file))
    return urls


def get_bccaqv2_opendap_datasets(
    catalog_url,
    variables: List[str] = None,
    rcp: str = None,
    method: ParsingMethod = ParsingMethod.filename,
    models=None,
) -> List[str]:
    """Get a list of urls corresponding to variable and rcp on a Thredds server.

    We assume that the files are named in a certain way on the Thredds server.

    This is the case for pavics.ouranos.ca/thredds
    For more general use cases, see the `xarray` and `requests` methods below."""

    catalog = TDSCatalog(catalog_url)

    urls = []
    for dataset in catalog.datasets.values():
        opendap_url = dataset.access_urls["OPENDAP"]
        if _bccaqv2_filter(
            method,
            dataset.name,
            opendap_url,
            variables=variables,
            rcp=rcp,
            models=models,
        ):
            urls.append(opendap_url)
    return urls


def _bccaqv2_filter(
    method: ParsingMethod,
    filename,
    url,
    variables: List[str] = None,
    rcp: str = None,
    models=None,
):
    """Parse metadata and filter BCCAQV2 datasets"""

    if models is None or [m.lower() for m in models] == [ALL_24_MODELS.lower()]:
        models = BCCAQV2_MODELS

    models = [m.lower() for m in models]

    if method == ParsingMethod.filename:
        parsed = Bccaqv2File.from_filename(filename)
        if parsed is None:
            return False

        if variables and parsed.variable not in variables:
            return False
        if rcp and rcp not in parsed.driving_experiment_id:
            return False

        if models == [PCIC_12.lower()]:
            for model, realization in PCIC_12_MODELS_REALIZATIONS:
                model_ok = model.lower() == parsed.driving_model_id.lower()
                r_ok = realization[1:] == parsed.driving_realization
                if model_ok and r_ok:
                    return True
            return False

        model_ok = parsed.driving_model_id.lower() in models
        r_ok = parsed.driving_realization == "1"
        return model_ok and r_ok

    elif method == ParsingMethod.opendap_das:

        raise NotImplementedError("todo: filter models and runs")

        # re_experiment = re.compile(r'String driving_experiment_id "(.+)"')
        # lines = requests.get(url + ".das").content.decode().split("\n")
        # variable_ok = variable_ok or any(
        #     line.startswith(f"    {variable} {{") for line in lines
        # )
        # if not rcp_ok:
        #     for line in lines:
        #         match = re_experiment.search(line)
        #         if match and rcp in match.group(1).split(","):
        #             rcp_ok = True

    elif method == ParsingMethod.xarray:

        raise NotImplementedError("todo: filter models and runs")

        # import xarray as xr

        # ds = xr.open_dataset(url, decode_times=False)
        # rcps = [
        #     r
        #     for r in ds.attrs.get("driving_experiment_id", "").split(",")
        #     if "rcp" in r
        # ]
        # variable_ok = variable_ok or variable in ds.data_vars
        # rcp_ok = rcp_ok or rcp in rcps


def get_datasets(
    dataset_name: Optional[str],
    workdir: str,
    variables: Optional[List[str]] = None,
    rcp=None,
    models: Optional[List[str]] = None,
) -> List[PywpsInput]:

    dataset_functions = {"bccaqv2": _get_bccaqv2_inputs}

    if dataset_name is None:
        dataset_name = configuration.get_config_value("finch", "default_dataset")
    dataset_name = cast(str, dataset_name)
    return dataset_functions[dataset_name](
        workdir=workdir, variables=variables, rcp=rcp, models=models
    )


def _get_bccaqv2_inputs(
    workdir: str,
    variables: Optional[List[str]] = None,
    rcp=None,
    catalog_url=None,
    models=None,
) -> List[PywpsInput]:
    """Adds a 'resource' input list with bccaqv2 urls to WPS inputs."""
    catalog_url = configuration.get_config_value("finch", "dataset_bccaqv2")

    inputs = []

    def _make_bccaqv2_resource_input():
        return ComplexInput(
            "resource",
            "NetCDF resource",
            max_occurs=1000,
            supported_formats=[FORMATS.NETCDF, FORMATS.DODS],
        )

    if catalog_url.startswith("http"):
        for url in get_bccaqv2_opendap_datasets(
            catalog_url, variables=variables, rcp=rcp, models=models
        ):
            resource = _make_bccaqv2_resource_input()
            resource.url = url
            resource.workdir = workdir
            inputs.append(resource)
    else:
        for file in get_bccaqv2_local_files_datasets(
            catalog_url, variables=variables, rcp=rcp, models=models
        ):
            resource = _make_bccaqv2_resource_input()
            resource.file = file
            resource.workdir = workdir
            inputs.append(resource)

    return inputs


def _formatted_coordinate(value) -> Optional[str]:
    """Returns the first float value.

    The value can be a comma separated list of floats or a single float
    """
    if not value:
        return
    try:
        value = value.split(",")[0]
    except AttributeError:
        pass
    return f"{float(value):.3f}"


def make_output_filename(process: Process, inputs: List[PywpsInput]):
    """Returns a filename for the process's output, depending on its inputs"""

    rcp = single_input_or_none(inputs, "rcp")
    lat = _formatted_coordinate(single_input_or_none(inputs, "lat"))
    lon = _formatted_coordinate(single_input_or_none(inputs, "lon"))
    lat0 = _formatted_coordinate(single_input_or_none(inputs, "lat0"))
    lon0 = _formatted_coordinate(single_input_or_none(inputs, "lon0"))
    lat1 = _formatted_coordinate(single_input_or_none(inputs, "lat1"))
    lon1 = _formatted_coordinate(single_input_or_none(inputs, "lon1"))

    output_parts = [process.identifier]

    if lat and lon:
        output_parts.append(f"{float(lat):.3f}")
        output_parts.append(f"{float(lon):.3f}")
    elif lat0 and lon0:
        output_parts.append(f"{float(lat0):.3f}")
        output_parts.append(f"{float(lon0):.3f}")

    if lat1 and lon1:
        output_parts.append(f"{float(lat1):.3f}")
        output_parts.append(f"{float(lon1):.3f}")

    if rcp:
        output_parts.append(rcp)

    return "_".join(output_parts)


def uses_accepted_netcdf_variables(indicator: Indicator) -> bool:
    """Returns True if this indicator uses  netcdf variables in `accepted_variables`."""

    params = eval(indicator.json()["parameters"])
    return not any(p in not_implemented_variables for p in params)


def make_indicator_inputs(
    indicator: Indicator, wps_inputs: RequestInputs, files_list: List[Path]
) -> List[RequestInputs]:
    """From a list of files, make a list of inputs used to call the given xclim indicator."""

    arguments = set(eval(indicator.json()["parameters"]))

    required_netcdf_args = accepted_variables.intersection(arguments)

    input_list = []

    if len(required_netcdf_args) == 1:
        variable_name = list(required_netcdf_args)[0]
        for path in files_list:
            inputs = deepcopy(wps_inputs)
            inputs[variable_name] = deque([make_nc_input(variable_name)])
            inputs[variable_name][0].file = str(path)
            input_list.append(inputs)
    else:
        for group in make_file_groups(files_list):
            inputs = deepcopy(wps_inputs)
            for variable_name, path in group.items():
                if variable_name not in required_netcdf_args:
                    continue
                inputs[variable_name] = deque([make_nc_input(variable_name)])
                inputs[variable_name][0].file = str(path)
            input_list.append(inputs)

    return input_list


def make_file_groups(files_list: List[Path]) -> List[Dict[str, Path]]:
    """Groups files by filenames, changing only the netcdf variable name."""
    groups = []
    filenames = {f.name: f for f in files_list}

    for file in files_list:
        if file.name not in filenames:
            continue
        group = {}
        for variable in accepted_variables:
            if file.name.startswith(f"{variable}_"):
                for other_var in accepted_variables.difference([variable]):
                    other_filename = file.name.replace(variable, other_var, 1)
                    if other_filename in filenames:
                        group[other_var] = filenames[other_filename]
                        del filenames[other_filename]

                group[variable] = file
                del filenames[file.name]
                groups.append(group)
                break

    return groups


def make_ensemble(files: List[Path], percentiles: List[int]) -> None:
    ensemble = ensembles.create_ensemble(files)
    # make sure we have data starting in 1950
    ensemble = ensemble.sel(time=(ensemble.time.dt.year >= 1950))
    ensemble_percentiles = ensembles.ensemble_percentiles(ensemble, values=percentiles)
    # Depending on the datasets, I've found that writing the netcdf could hang
    # if the dataset was not loaded explicitely previously... Not sure why.
    # The datasets should be pretty small when computing the ensembles, so this is
    # a best effort at working around what looks like a bug in either xclim or xarray.
    # The xarray documentation mentions: 'this method can be necessary when working
    # with many file objects on disk.'
    ensemble_percentiles.load()

    return ensemble_percentiles


def compute_intermediate_variables(
    files_list: List[Path], required_variable_names: Iterable[str], workdir: Path
) -> List[Path]:
    """Compute netcdf datasets from a list of required variable names and existing files."""

    output_files_list = []

    file_groups = make_file_groups(files_list)

    for group in file_groups:
        # add file paths that are required without any computation
        for variable, path in group.items():
            if variable in required_variable_names:
                output_files_list.append(path)

        first_variable = list(group)[0]
        output_basename = group[first_variable].name.split("_", 1)[1]

        # compute other required variables
        variables_to_compute = set(required_variable_names) - set(group)

        # add intermediate files to compute (ex: tas is needed for tn10)
        for variable in list(variables_to_compute):
            for input_name in variable_computations[variable]["inputs"]:
                if input_name in variable_computations:
                    variables_to_compute.add(input_name)

        while variables_to_compute:
            for variable in list(variables_to_compute):
                input_names = variable_computations[variable]["inputs"]
                if all(i in group for i in input_names):
                    inputs = [xr.open_dataset(group[name]) for name in input_names]

                    output = variable_computations[variable]["function"](*inputs)
                    output_file = Path(workdir) / f"{variable}_{output_basename}"
                    dataset_to_netcdf(output, output_file)

                    variables_to_compute.remove(variable)
                    group[variable] = output_file
                    if variable in required_variable_names:
                        output_files_list.append(output_file)
                    break
            else:
                raise RuntimeError(
                    f"Cant compute intermediate variables {variables_to_compute}"
                )

    return output_files_list


def get_sub_inputs(variables):
    """From a list of dataset variables, get the source variable names to compute them."""

    output_variables = list(variables)
    while any(v in variable_computations for v in output_variables):
        new_output_variables = []
        for variable in output_variables:
            if variable in variable_computations:
                new_output_variables += variable_computations[variable]["inputs"]
            else:
                new_output_variables.append(variable)
        output_variables = new_output_variables
    return output_variables


def ensemble_common_handler(process: Process, request, response, subset_function):
    assert subset_function in [
        finch_subset_bbox,
        finch_subset_gridpoint,
        finch_subset_shape,
    ]

    xci_inputs = process.xci_inputs_identifiers
    request_inputs_not_datasets = {
        k: v for k, v in request.inputs.items() if k in xci_inputs
    }
    dataset_input_names = accepted_variables.intersection(xci_inputs)
    source_variable_names = bccaq_variables.intersection(
        get_sub_inputs(dataset_input_names)
    )

    convert_to_csv = request.inputs["output_format"][0].data == "csv"
    if not convert_to_csv:
        del process.status_percentage_steps["convert_to_csv"]
    percentiles_string = request.inputs["ensemble_percentiles"][0].data
    ensemble_percentiles = [int(p.strip()) for p in percentiles_string.split(",")]

    write_log(process, "Processing started", process_step="start")

    output_filename = make_output_filename(process, request.inputs)

    write_log(process, "Fetching datasets")

    rcp = single_input_or_none(request.inputs, "rcp")
    models = [m.data.strip() for m in request.inputs["models"]]
    dataset_name = single_input_or_none(request.inputs, "dataset")
    netcdf_inputs = get_datasets(
        dataset_name,
        workdir=process.workdir,
        variables=list(source_variable_names),
        rcp=rcp,
        models=models,
    )

    write_log(process, "Running subset", process_step="subset")

    subsetted_files = subset_function(
        process, netcdf_inputs=netcdf_inputs, request_inputs=request.inputs
    )

    if not subsetted_files:
        message = "No data was produced when subsetting using the provided bounds."
        raise ProcessError(message)

    subsetted_intermediate_files = compute_intermediate_variables(
        subsetted_files, dataset_input_names, process.workdir
    )

    write_log(process, "Computing indices", process_step="compute_indices")

    input_groups = make_indicator_inputs(
        process.xci, request_inputs_not_datasets, subsetted_intermediate_files
    )
    n_groups = len(input_groups)

    indices_files = []

    warnings.filterwarnings("ignore", category=FutureWarning)
    warnings.filterwarnings("ignore", category=UserWarning)

    for n, inputs in enumerate(input_groups):
        write_log(
            process,
            f"Computing indices for file {n + 1} of {n_groups}",
            subtask_percentage=n * 100 // n_groups,
        )
        output_ds = compute_indices(process, process.xci, inputs)

        output_name = f"{output_filename}_{process.identifier}_{n}.nc"
        for variable in accepted_variables:
            if variable in inputs:
                input_name = Path(inputs.get(variable)[0].file).name
                output_name = input_name.replace(variable, process.identifier)

        output_path = Path(process.workdir) / output_name
        dataset_to_netcdf(output_ds, output_path)
        indices_files.append(output_path)

    warnings.filterwarnings("default", category=FutureWarning)
    warnings.filterwarnings("default", category=UserWarning)

    output_basename = Path(process.workdir) / (output_filename + "_ensemble")
    ensemble = make_ensemble(indices_files, ensemble_percentiles)

    if convert_to_csv:
        ensemble_csv = output_basename.with_suffix(".csv")
        df = dataset_to_dataframe(ensemble)
        df = df.reset_index().set_index(["lat", "lon", "realization", "time"])
        if "region" in df.columns:
            df.drop(columns="region", inplace=True)

        df.dropna().to_csv(ensemble_csv)

        metadata = format_metadata(ensemble)
        metadata_file = output_basename.parent / f"{ensemble_csv.stem}_metadata.txt"
        metadata_file.write_text(metadata)

        ensemble_output = Path(process.workdir) / (output_filename + ".zip")
        zip_files(ensemble_output, [metadata_file, ensemble_csv])
    else:
        ensemble_output = output_basename.with_suffix(".nc")
        dataset_to_netcdf(ensemble, ensemble_output)

    response.outputs["output"].file = ensemble_output

    write_log(process, "Processing finished successfully", process_step="done")
    return response<|MERGE_RESOLUTION|>--- conflicted
+++ resolved
@@ -13,16 +13,12 @@
 from siphon.catalog import TDSCatalog
 import xarray as xr
 from xclim import ensembles
-<<<<<<< HEAD
 from xclim.core.indicator import Indicator
 from xclim.core.calendar import percentile_doy
 from parse import parse
 
 
 from finch.processes.utils import dataset_to_netcdf
-=======
-from xclim.utils import Indicator
->>>>>>> f43f5220
 
 from .constants import (
     ALL_24_MODELS,
