--- conflicted
+++ resolved
@@ -146,26 +146,19 @@
 
             dataset = dataset[variables] if variables else dataset
             if lat1 is None and lon1 is None:
-<<<<<<< HEAD
                 if not time_subset:
                     return dataset.sel(lat=lat0, lon=lon0, method="nearest")
                 else:
                     return subset_gridpoint(
-                        dataset, lon=lon0, lat=lat0, start_yr=y0, end_yr=y1
+                        dataset, lon=lon0, lat=lat0, start_date=y0, end_date=y1
                     )
             else:
                 return subset_bbox(
                     dataset,
                     lon_bnds=[lon0, lon1],
                     lat_bnds=[lat0, lat1],
-                    start_yr=y0,
-                    end_yr=y1,
-=======
-                return subset_gridpoint(dataset, lon=lon0, lat=lat0, start_date=start, end_date=end)
-            else:
-                return subset_bbox(
-                    dataset, lon_bnds=[lon0, lon1], lat_bnds=[lat0, lat1], start_date=start, end_date=end
->>>>>>> 62530424
+                    start_date=y0,
+                    end_date=y1,
                 )
 
         metalink = self.subset_resources(
