--- conflicted
+++ resolved
@@ -71,11 +71,9 @@
 	RST301
 	RST306
 
-
 [doc8]
 ignore-path = docs/build,docs/source/_templates,docs/source/_static
 max-line-length = 120
-<<<<<<< HEAD
 
 [pycodestyle]
 count = False
@@ -90,6 +88,4 @@
 [isort]
 profile = black
 py_version = 38
-append_only = true
-=======
->>>>>>> 07d0ccb3
+append_only = true