name: finch
channels:
  - conda-forge
dependencies:
  - python >=3.8
  - birdy >=0.8.1
  - ipython
  - matplotlib-base
  - nbsphinx
  - pint <0.20  # xclim < 0.39 is broken by pint >= 0.20
  - pywps >=4.5.1
  - sphinx >=4.0
  - sphinxcontrib-bibtex
  - unidecode
<<<<<<< HEAD
  - xclim =0.43 # remember to match xclim version in requirements_docs.txt as well
=======
  - xclim =0.40  # remember to match xclim version in requirements_docs.txt as well
>>>>>>> 1f2dccaa
<|MERGE_RESOLUTION|>--- conflicted
+++ resolved
@@ -12,8 +12,4 @@
   - sphinx >=4.0
   - sphinxcontrib-bibtex
   - unidecode
-<<<<<<< HEAD
-  - xclim =0.43 # remember to match xclim version in requirements_docs.txt as well
-=======
-  - xclim =0.40  # remember to match xclim version in requirements_docs.txt as well
->>>>>>> 1f2dccaa
+  - xclim =0.43 # remember to match xclim version in requirements_docs.txt as well